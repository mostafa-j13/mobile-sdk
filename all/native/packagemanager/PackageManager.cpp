#ifdef _CARTO_PACKAGEMANAGER_SUPPORT

#include "PackageManager.h"
#include "core/BinaryData.h"
#include "components/Exceptions.h"
<<<<<<< HEAD
#include "projections/Projection.h"
#include "projections/EPSG3857.h"
=======
#include "packagemanager/handlers/PackageHandler.h"
#include "packagemanager/handlers/PackageHandlerFactory.h"
>>>>>>> e782b3d6
#include "utils/Log.h"

#include <cstdint>
#include <memory>
#include <utility>
#include <algorithm>
#include <limits>
#include <time.h>

#include <boost/lexical_cast.hpp>

#include <stdext/utf8_filesystem.h>
#include <stdext/zlib.h>

#include <sqlite3pp.h>
#include <sqlite3ppext.h>

#include <rapidjson/rapidjson.h>
#include <rapidjson/writer.h>
#include <rapidjson/stringbuffer.h>
#include <rapidjson/document.h>

#include <rc5.h>
#include <sha.h>
#include <modes.h>
#include <filters.h>
#include <hex.h>

namespace {
    std::shared_ptr<carto::PackageMetaInfo> createPackageMetaInfo(const rapidjson::Value& value) {
        rapidjson::StringBuffer metaInfo;
        rapidjson::Writer<rapidjson::StringBuffer> writer(metaInfo);
        value.Accept(writer);
        carto::Variant var = carto::Variant::FromString(metaInfo.GetString());
        return std::make_shared<carto::PackageMetaInfo>(var);
    }
}

namespace carto {
    
    PackageManager::PackageManager(const std::string& packageListURL, const std::string& dataFolder, const std::string& serverEncKey, const std::string& localEncKey) :
        _packageListURL(packageListURL),
        _packageListFileName("serverpackages.json"),
        _dataFolder(dataFolder),
        _serverEncKey(serverEncKey),
        _localEncKey(localEncKey),
        _localPackages(),
        _localDb(),
        _taskQueue(),
        _taskQueueCondition(),
        _packageManagerThread(),
        _onChangeListeners(),
        _stopped(true),
        _prevTaskId(-1),
        _prevAction(PackageAction::PACKAGE_ACTION_WAITING),
        _prevRoundedProgress(0),
        _packageManagerListener(),
        _serverPackageCache(),
        _packageHandlerCache(),
        _mutex()
    {
        std::string taskDbFileName = "tasks_v1.sqlite";
        try {
            _taskQueue = std::make_shared<PersistentTaskQueue>(createLocalFilePath(taskDbFileName));
        }
        catch (const std::exception& ex) {
            Log::Errorf("PackageManager: Error while constructing PackageManager::PersistentTaskQueue: %s, trying to remove...", ex.what());
            _taskQueue.reset();
            utf8_filesystem::unlink(taskDbFileName.c_str());
            try {
                _taskQueue = std::make_shared<PersistentTaskQueue>(createLocalFilePath(taskDbFileName));
            }
            catch (const std::exception& ex) {
                throw FileException("Failed to create/open package manager task queue database", taskDbFileName);
            }
        }

        std::string packageDbFileName = "packages_v1.sqlite";
        try {
            _localDb = std::make_shared<sqlite3pp::database>(createLocalFilePath(packageDbFileName).c_str());
            InitializeDb(*_localDb, _serverEncKey + _localEncKey);
        }
        catch (const std::exception& ex) {
            Log::Errorf("PackageManager: Error while constructing PackageManager: %s, trying to remove", ex.what());
            _localDb.reset();
            utf8_filesystem::unlink(packageDbFileName.c_str());
            try {
                _localDb = std::make_shared<sqlite3pp::database>(createLocalFilePath(packageDbFileName).c_str());
                InitializeDb(*_localDb, _serverEncKey + _localEncKey);
            }
            catch (const std::exception& ex) {
                throw FileException("Failed to create/open package manager database", packageDbFileName);
            }
        }

        syncLocalPackages();
    }

    PackageManager::~PackageManager() {
        stop(true);
    }

    std::shared_ptr<PackageManagerListener> PackageManager::getPackageManagerListener() const {
        return _packageManagerListener.get();
    }

    void PackageManager::setPackageManagerListener(const std::shared_ptr<PackageManagerListener>& listener) {
        _packageManagerListener.set(listener);
    }

    void PackageManager::registerOnChangeListener(const std::shared_ptr<OnChangeListener>& listener) {
        std::lock_guard<std::recursive_mutex> lock(_mutex);
        _onChangeListeners.push_back(listener);
    }

    void PackageManager::unregisterOnChangeListener(const std::shared_ptr<OnChangeListener>& listener) {
        std::lock_guard<std::recursive_mutex> lock(_mutex);
        _onChangeListeners.erase(std::remove(_onChangeListeners.begin(), _onChangeListeners.end(), listener), _onChangeListeners.end());
    }

    bool PackageManager::start() {
        if (!_localDb) {
            return false;
        }

        {
            std::lock_guard<std::recursive_mutex> lock(_mutex);
            if (!_stopped && _packageManagerThread) {
                return true;
            }
        }

        stop(true);

        std::lock_guard<std::recursive_mutex> lock(_mutex);
        _stopped = false;
        _packageManagerThread = std::make_shared<std::thread>(std::bind(&PackageManager::run, this));
        Log::Info("PackageManager: Package manager started");
        return true;
    }

    void PackageManager::stop(bool wait) {
        if (!_localDb) {
            return;
        }

        std::shared_ptr<std::thread> packageManagerThread;
        {
            std::lock_guard<std::recursive_mutex> lock(_mutex);
            if (!_stopped) {
                _stopped = true;
                _taskQueueCondition.notify_all();
                Log::Info("PackageManager: Stopping package manager");
            }
            packageManagerThread = _packageManagerThread;
        }

        if (packageManagerThread && wait) {
            packageManagerThread->join();

            std::lock_guard<std::recursive_mutex> lock(_mutex);
            _packageManagerThread.reset();
            Log::Info("PackageManager: Package manager stopped");
        }
    }

    std::vector<std::shared_ptr<PackageInfo> > PackageManager::getServerPackages() const {
        try {
            std::lock_guard<std::recursive_mutex> lock(_mutex);
            
            if (!_serverPackageCache) {
                _serverPackageCache = std::make_shared<std::vector<std::shared_ptr<PackageInfo> > >();

                // Load package list and parse
                std::string packageListJson = loadPackageListJson(_packageListFileName);
                if (packageListJson.empty()) {
                    return std::vector<std::shared_ptr<PackageInfo> >();
                }
                rapidjson::Document packageListDoc;
                if (packageListDoc.Parse<rapidjson::kParseDefaultFlags>(packageListJson.c_str()).HasParseError()) {
                    throw PackageException(PackageErrorType::PACKAGE_ERROR_TYPE_SYSTEM, "Error while parsing package list");
                }

                // Create packages
                for (rapidjson::Value::ValueIterator jit = packageListDoc["packages"].Begin(); jit != packageListDoc["packages"].End(); jit++) {
                    rapidjson::Value& jsonPackageInfo = *jit;
                    std::string packageId = jsonPackageInfo["id"].GetString();
                    std::string packageURL = jsonPackageInfo["url"].GetString();
                    PackageType::PackageType packageType = PackageHandlerFactory::DetectPackageType(packageURL);
                    std::shared_ptr<PackageMetaInfo> metaInfo;
                    if (jsonPackageInfo.HasMember("metainfo")) {
                        metaInfo = createPackageMetaInfo(jsonPackageInfo["metainfo"]);
                    }
                    std::shared_ptr<PackageTileMask> tileMask;
                    if (jsonPackageInfo.HasMember("tile_mask")) {
                        tileMask = std::make_shared<PackageTileMask>(jsonPackageInfo["tile_mask"].GetString());
                    }
                    auto packageInfo = std::make_shared<PackageInfo>(
                        packageId,
                        packageType,
                        jsonPackageInfo["version"].GetInt(),
                        jsonPackageInfo["size"].GetInt64(),
                        packageURL,
                        tileMask,
                        metaInfo
                    );
                    _serverPackageCache->push_back(packageInfo);
                }
            }
            return *_serverPackageCache;
        }
        catch (const std::exception& ex) {
            Log::Errorf("PackageManager::getServerPackages: %s", ex.what());
        }
        return std::vector<std::shared_ptr<PackageInfo> >();
    }

    std::vector<std::shared_ptr<PackageInfo> > PackageManager::getLocalPackages() const {
        std::lock_guard<std::recursive_mutex> lock(_mutex);
        return _localPackages;
    }

    std::shared_ptr<PackageMetaInfo> PackageManager::getServerPackageListMetaInfo() const {
        try {
            // Parse package list file, load meta info
            std::string packageListJson = loadPackageListJson(_packageListFileName);
            if (packageListJson.empty()) {
                return std::shared_ptr<PackageMetaInfo>();
            }
            rapidjson::Document packageListDoc;
            if (packageListDoc.Parse<rapidjson::kParseDefaultFlags>(packageListJson.c_str()).HasParseError()) {
                throw PackageException(PackageErrorType::PACKAGE_ERROR_TYPE_SYSTEM, "Error while parsing package list");
            }
            if (packageListDoc.HasMember("metainfo")) {
                return createPackageMetaInfo(packageListDoc["metainfo"]);
            }
        }
        catch (const std::exception& ex) {
            Log::Errorf("PackageManager::getServerPackageListMetaInfo: %s", ex.what());
        }
        return std::shared_ptr<PackageMetaInfo>();
    }

    int PackageManager::getServerPackageListAge() const {
        // Use last modification time of package list file
        std::lock_guard<std::recursive_mutex> lock(_mutex);
        utf8_filesystem::stat st;
        memset(&st, 0, sizeof(st));
        if (utf8_filesystem::fstat(createLocalFilePath(_packageListFileName).c_str(), &st) == 0) {
            return static_cast<int>(time(NULL) - st.st_mtime);
        }
        return std::numeric_limits<int>::max();
    }

    std::shared_ptr<PackageInfo> PackageManager::getServerPackage(const std::string& packageId) const {
        std::vector<std::shared_ptr<PackageInfo> > packages = getServerPackages();
        auto it = std::find_if(packages.begin(), packages.end(), [&packageId](const std::shared_ptr<PackageInfo>& packageInfo) {
            return packageInfo->getPackageId() == packageId;
        });
        if (it == packages.end()) {
            return std::shared_ptr<PackageInfo>();
        }
        return *it;
    }

    std::shared_ptr<PackageInfo> PackageManager::getLocalPackage(const std::string& packageId) const {
        std::vector<std::shared_ptr<PackageInfo> > packages = getLocalPackages();
        auto it = std::find_if(packages.begin(), packages.end(), [&packageId](const std::shared_ptr<PackageInfo>& packageInfo) {
            return packageInfo->getPackageId() == packageId;
        });
        if (it == packages.end()) {
            return std::shared_ptr<PackageInfo>();
        }
        return *it;
    }

    std::shared_ptr<PackageStatus> PackageManager::getLocalPackageStatus(const std::string& packageId, int version) const {
        if (!_localDb) {
            return std::shared_ptr<PackageStatus>();
        }

        try {
            std::lock_guard<std::recursive_mutex> lock(_mutex);

            // Check task queue first for the package
            for (int taskId : _taskQueue->getTaskIds()) {
                Task task = _taskQueue->getTask(taskId);
                if (task.packageId == packageId && (version == -1 || task.packageVersion == version)) {
                    return std::make_shared<PackageStatus>(task.action, isTaskPaused(taskId), static_cast<float>(task.progress));
                }
            }

            // Check if the package is ready
            for (const std::shared_ptr<PackageInfo>& localPackage : getLocalPackages()) {
                if (localPackage->getPackageId() == packageId && (version == -1 || localPackage->getVersion() == version)) {
                    return std::make_shared<PackageStatus>(PackageAction::PACKAGE_ACTION_READY, false, 100.0f);
                }
            }
        }
        catch (const std::exception& ex) {
            Log::Errorf("PackageManager::getLocalPackageStatus: %s", ex.what());
        }

        // No local package, no task => no status
        return std::shared_ptr<PackageStatus>();
    }

<<<<<<< HEAD
    std::vector<std::shared_ptr<PackageInfo> > PackageManager::suggestPackages(const MapPos& mapPos, const std::shared_ptr<Projection>& projection) const {
        if (!_localDb) {
            return std::vector<std::shared_ptr<PackageInfo> >();
        }

        if (!projection) {
            throw NullArgumentException("Null projection");
        }

        // Detect zoom level from tile masks
        int zoom = 0;
        for (const std::shared_ptr<PackageInfo>& packageInfo : getServerPackages()) {
            zoom = std::max(zoom, packageInfo->getTileMask()->getMaxZoomLevel());
        }

        // Calculate map tile from the map position
        MapTile mapTile = CalculateMapTile(mapPos, zoom, projection);

        // Find tile statuses from all packages. Keep only packages where the tile exists
        std::vector<std::pair<std::shared_ptr<PackageInfo>, PackageTileStatus::PackageTileStatus> > packageTileStatuses;
        while (true) {
            for (const std::shared_ptr<PackageInfo>& packageInfo : getServerPackages()) {
                PackageTileStatus::PackageTileStatus status = packageInfo->getTileMask()->getTileStatus(mapTile);
                if (status != PackageTileStatus::PACKAGE_TILE_STATUS_MISSING) {
                    packageTileStatuses.emplace_back(packageInfo, packageInfo->getTileMask()->getTileStatus(mapTile));
                }
            }
            if (!packageTileStatuses.empty() || mapTile.getZoom() == 0) {
                break;
            }

            mapTile = mapTile.getParent();
        }

        // Sort packages based on tile status and package size
        std::sort(packageTileStatuses.begin(), packageTileStatuses.end(), [](const std::pair<std::shared_ptr<PackageInfo>, PackageTileStatus::PackageTileStatus>& package1, const std::pair<std::shared_ptr<PackageInfo>, PackageTileStatus::PackageTileStatus>& package2) {
            if (package1.second != package2.second) {
                return package1.second == PackageTileStatus::PACKAGE_TILE_STATUS_FULL;
            }
            return package1.first->getSize() < package2.first->getSize();
        });

        // Return the packages
        std::vector<std::shared_ptr<PackageInfo> > packageInfos;
        std::transform(packageTileStatuses.begin(), packageTileStatuses.end(), std::back_inserter(packageInfos), [](const std::pair<std::shared_ptr<PackageInfo>, PackageTileStatus::PackageTileStatus>& package) {
            return package.first;
        });
        return packageInfos;
    }

    bool PackageManager::isAreaDownloaded(const MapBounds& mapBounds, int zoom, const std::shared_ptr<Projection>& projection) const {
        if (!_localDb) {
            return false;
        }

        if (!projection) {
            throw NullArgumentException("Null projection");
        }

        // Get local packages
        std::vector<std::shared_ptr<PackageInfo> > localPackages = getLocalPackages();

        // Calculate tile extents
        MapTile mapTile1 = CalculateMapTile(mapBounds.getMin(), zoom, projection);
        MapTile mapTile2 = CalculateMapTile(mapBounds.getMax(), zoom, projection);
        for (int y = std::min(mapTile1.getY(), mapTile2.getY()); y <= std::max(mapTile1.getY(), mapTile2.getY()); y++) {
            for (int x = std::min(mapTile1.getX(), mapTile2.getX()); x <= std::max(mapTile1.getX(), mapTile2.getX()); x++) {
                bool found = false;
                for (std::size_t i = 0; i < localPackages.size(); i++) {
                    if (localPackages[i]->getTileMask()->getTileStatus(MapTile(x, y, zoom, 0)) == PackageTileStatus::PACKAGE_TILE_STATUS_FULL) {
                        std::rotate(localPackages.begin(), localPackages.begin() + 1, localPackages.begin() + i);
                        found = true;
                        break;
                    }
                }
                if (!found) {
                    return false;
                }
            }
        }
        return true;
    }

=======
    void PackageManager::accessLocalPackages(const std::function<void(const std::map<std::shared_ptr<PackageInfo>, std::shared_ptr<PackageHandler> >&)>& callback) const {
        std::lock_guard<std::recursive_mutex> lock(_mutex);

        // Create instances to all open files
        std::map<std::shared_ptr<PackageInfo>, std::shared_ptr<PackageHandler> > packageHandlerMap;
        for (const std::shared_ptr<PackageInfo>& packageInfo : _localPackages) {
            auto it = _packageHandlerCache.find(packageInfo);
            if (it == _packageHandlerCache.end()) {
                std::string fileName = createLocalFilePath(createPackageFileName(packageInfo->getPackageId(), packageInfo->getPackageType(), packageInfo->getVersion()));
                auto handler = PackageHandlerFactory(_serverEncKey, _localEncKey).createPackageHandler(packageInfo->getPackageType(), fileName);
                if (!handler) {
                    continue;
                }
                it = _packageHandlerCache.insert(std::make_pair(packageInfo, handler)).first;
            }
            packageHandlerMap[packageInfo] = it->second;
        }

        // Use the callback
        callback(packageHandlerMap);
    }
    
>>>>>>> e782b3d6
    bool PackageManager::startPackageListDownload() {
        if (!_localDb) {
            return false;
        }

        try {
            Task downloadTask;
            downloadTask.command = Task::DOWNLOAD_PACKAGE_LIST;
            int taskId = _taskQueue->scheduleTask(downloadTask);
            _taskQueue->setTaskPriority(taskId, std::numeric_limits<int>::max());
            updateTaskStatus(taskId, PackageAction::PACKAGE_ACTION_WAITING, 0);
            _taskQueueCondition.notify_one();
            return true;
        }
        catch (const std::exception& ex) {
            Log::Errorf("PackageManager::startPackageListDownload: %s", ex.what());
        }
        return false;
    }

    bool PackageManager::startPackageImport(const std::string& packageId, int version, const std::string& packageFileName) {
        if (!_localDb) {
            return false;
        }

        try {
            Task importTask;
            importTask.command = Task::IMPORT_PACKAGE;
            importTask.packageId = packageId;
            importTask.packageType = PackageHandlerFactory::DetectPackageType(packageFileName);
            importTask.packageVersion = version;
            importTask.packageLocation = packageFileName;
            int taskId = _taskQueue->scheduleTask(importTask);
            updateTaskStatus(taskId, PackageAction::PACKAGE_ACTION_WAITING, 0);
            _taskQueueCondition.notify_one();
            return true;
        }
        catch (const std::exception& ex) {
            Log::Errorf("PackageManager::startPackageImport: %s", ex.what());
        }
        return false;
    }

    bool PackageManager::startPackageDownload(const std::string& packageId) {
        if (!_localDb) {
            return false;
        }

        try {
            // Find server package
            std::shared_ptr<PackageInfo> package;
            for (const std::shared_ptr<PackageInfo>& serverPackage : getServerPackages()) {
                if (serverPackage->getPackageId() == packageId) {
                    package = serverPackage;
                }
            }
            if (!package) {
                int currentVersion = 0;
                std::shared_ptr<PackageInfo> localPackage = getLocalPackage(packageId);
                if (localPackage) {
                    currentVersion = localPackage->getVersion();
                }
                package = getCustomPackage(packageId, currentVersion + 1);
                if (!package) {
                    return false;
                }
            }

            // Create download task
            Task downloadTask;
            downloadTask.command = Task::DOWNLOAD_PACKAGE;
            downloadTask.packageId = package->getPackageId();
            downloadTask.packageType = package->getPackageType();
            downloadTask.packageVersion = package->getVersion();
            downloadTask.packageLocation = package->getServerURL();
            int taskId = _taskQueue->scheduleTask(downloadTask);
            updateTaskStatus(taskId, PackageAction::PACKAGE_ACTION_WAITING, 0);
            _taskQueueCondition.notify_one();
            return true;
        }
        catch (const std::exception& ex) {
            Log::Errorf("PackageManager::startPackageDownload: %s", ex.what());
        }
        return false;
    }

    void PackageManager::cancelPackageTasks(const std::string& packageId) {
        if (!_localDb) {
            return;
        }

        try {
            for (int taskId : _taskQueue->getTaskIds()) {
                Task task = _taskQueue->getTask(taskId);
                if (task.packageId == packageId) {
                    _taskQueue->cancelTask(taskId);
                    updateTaskStatus(taskId, task.action, task.progress / 100.0f);
                    _taskQueueCondition.notify_one();
                }
            }
        }
        catch (const std::exception& ex) {
            Log::Errorf("PackageManager::cancelPackageTasks: %s", ex.what());
        }
    }

    bool PackageManager::startPackageRemove(const std::string& packageId) {
        if (!_localDb) {
            return false;
        }

        try {
            // Find local package
            std::shared_ptr<PackageInfo> package;
            for (const std::shared_ptr<PackageInfo>& localPackage : getLocalPackages()) {
                if (localPackage->getPackageId() == packageId) {
                    package = localPackage;
                }
            }
            if (!package) {
                return false;
            }

            // Cancel all previous tasks, as their results will be erased anyway
            for (int taskId : _taskQueue->getTaskIds()) {
                Task task = _taskQueue->getTask(taskId);
                if (task.packageId == packageId) {
                    _taskQueue->cancelTask(taskId);
                    updateTaskStatus(taskId, task.action, task.progress / 100.0f);
                }
            }

            // Add remove task
            Task removeTask;
            removeTask.command = Task::REMOVE_PACKAGE;
            removeTask.packageId = package->getPackageId();
            removeTask.packageType = package->getPackageType();
            removeTask.packageVersion = package->getVersion();
            int taskId = _taskQueue->scheduleTask(removeTask);
            updateTaskStatus(taskId, PackageAction::PACKAGE_ACTION_WAITING, 0);
            _taskQueueCondition.notify_one();
            return true;
        }
        catch (const std::exception& ex) {
            Log::Errorf("PackageManager::startPackageRemove: %s", ex.what());
        }
        return false;
    }

    void PackageManager::setPackagePriority(const std::string& packageId, int priority) {
        if (!_localDb) {
            return;
        }

        try {
            for (int taskId : _taskQueue->getTaskIds()) {
                Task task = _taskQueue->getTask(taskId);
                if (task.packageId == packageId) {
                    _taskQueue->setTaskPriority(taskId, priority);
                    updateTaskStatus(taskId, task.action, task.progress / 100.0f);
                    _taskQueueCondition.notify_one();
                }
            }
        }
        catch (const std::exception& ex) {
            Log::Errorf("PackageManager::setPackagePriority: %s", ex.what());
        }
    }

    void PackageManager::run() {
        try {
            while (true) {
                int taskId = -1;
                {
                    std::unique_lock<std::recursive_mutex> lock(_mutex);
                    if (_stopped) {
                        break;
                    }
                    taskId = _taskQueue->getActiveTaskId();
                    if (taskId == -1) {
                        _taskQueueCondition.wait(lock);
                        continue;
                    }
                }
                try {
                    Task::Command command = _taskQueue->getTask(taskId).command;
                    bool success = false;
                    switch (command) {
                    case Task::NOP:
                        success = true;
                        break;
                    case Task::DOWNLOAD_PACKAGE_LIST:
                        success = downloadPackageList(taskId);
                        break;
                    case Task::DOWNLOAD_PACKAGE:
                        success = downloadPackage(taskId);
                        break;
                    case Task::IMPORT_PACKAGE:
                        success = importPackage(taskId);
                        break;
                    case Task::REMOVE_PACKAGE:
                        success = removePackage(taskId);
                        break;
                    }
                    if (success) {
                        setTaskFinished(taskId);
                    }
                    else {
                        setTaskFailed(taskId, PackageErrorType::PACKAGE_ERROR_TYPE_SYSTEM);
                    }
                }
                catch (const PauseException&) {
                    setTaskPaused(taskId);
                    Log::Info("PackageManager: Paused task");
                }
                catch (const CancelException&) {
                    setTaskCancelled(taskId);
                    Log::Info("PackageManager: Cancelled task");
                }
                catch (const PackageException& ex) {
                    setTaskFailed(taskId, ex.getErrorType());
                    Log::Errorf("PackageManager: Exception while executing task: %s", ex.what());
                }
                catch (const std::exception& ex) {
                    setTaskFailed(taskId, PackageErrorType::PACKAGE_ERROR_TYPE_SYSTEM);
                    Log::Errorf("PackageManager: Exception while executing task: %s", ex.what());
                }
            }
        }
        catch (const std::exception& ex) {
            Log::Errorf("PackageManager: Unexpected exception while handling tasks, shutting down: %s", ex.what());
        }
    }

    bool PackageManager::downloadPackageList(int taskId) {
        // Download package list data
        std::vector<unsigned char> packageListData;
        for (int retry = 0; true; retry++) {
            if (retry > 0) {
                packageListData.clear();
                Log::Info("PackageManager: Retrying package list download");
            }

            int errorCode = DownloadFile(createPackageListURL(_packageListURL), [this, &packageListData, taskId](std::uint64_t offset, std::uint64_t length, const unsigned char* buf, std::size_t size) {
                if (isTaskCancelled(taskId)) {
                    return false;
                }
                if (isTaskPaused(taskId)) {
                    return false;
                }

                if (packageListData.size() != offset) {
                    packageListData.resize(static_cast<size_t>(offset));
                }
                packageListData.insert(packageListData.end(), buf, buf + size);
                return true;
            });

            if (errorCode == 0) {
                break;
            }
            if (isTaskCancelled(taskId)) {
                throw CancelException();
            }
            if (isTaskPaused(taskId)) {
                throw PauseException();
            }
            if (retry > 0) {
                throw PackageException(PackageErrorType::PACKAGE_ERROR_TYPE_CONNECTION, "Failed to download package list");
            }
        }

        // Test if the data is gzipped, in that case inflate
        std::vector<unsigned char> packageListDataTemp;
        if (zlib::inflate_gzip(packageListData.data(), packageListData.size(), packageListDataTemp)) {
            std::swap(packageListData, packageListDataTemp);
        }

        // Create JSON string
        std::string packageListJson;
        if (!packageListData.empty()) {
            packageListJson.assign(reinterpret_cast<const char*>(&packageListData[0]), reinterpret_cast<const char*>(&packageListData[0] + packageListData.size()));
        }

        // Parse JSON, check that it is valid
        rapidjson::Document packageListDoc;
        if (packageListDoc.Parse<rapidjson::kParseDefaultFlags>(packageListJson.c_str()).HasParseError()) {
            throw PackageException(PackageErrorType::PACKAGE_ERROR_TYPE_SYSTEM, "Error while parsing package list");
        }
        if (!packageListDoc.HasMember("packages")) {
            throw PackageException(PackageErrorType::PACKAGE_ERROR_TYPE_SYSTEM, "Package list does not contain package definitions");
        }

        // Update package list file
        savePackageListJson(_packageListFileName, packageListJson);

        Log::Info("PackageManager: Package list updated");
        return true;
    }

    bool PackageManager::importPackage(int taskId) {
        Task task = _taskQueue->getTask(taskId);

        // Check if the package is already imported
        {
            std::lock_guard<std::recursive_mutex> lock(_mutex);
            sqlite3pp::query query(*_localDb, "SELECT id FROM packages WHERE package_id=:package_id AND version=:version AND valid=1");
            query.bind(":package_id", task.packageId.c_str());
            query.bind(":version", task.packageVersion);
            for (auto qit = query.begin(); qit != query.end(); qit++) {
                Log::Infof("PackageManager: Package %s already imported", task.packageId.c_str());
                return true;
            }
        }

        std::string packageFileName = createLocalFilePath(createPackageFileName(task.packageId, task.packageType, task.packageVersion));
        try {
            // Determine file size, copy file
            std::uint64_t fileSize = 0;
            {
                FILE* fpSrcRaw = utf8_filesystem::fopen(task.packageLocation.c_str(), "rb");
                if (!fpSrcRaw) {
                    throw PackageException(PackageErrorType::PACKAGE_ERROR_TYPE_SYSTEM, std::string("Could not open package file ") + task.packageLocation);
                }
                std::shared_ptr<FILE> fpSrc(fpSrcRaw, fclose);
                utf8_filesystem::fseek64(fpSrc.get(), 0, SEEK_END);
                fileSize = utf8_filesystem::ftell64(fpSrc.get());
                utf8_filesystem::fseek64(fpSrc.get(), 0, SEEK_SET);
                FILE* fpDestRaw = utf8_filesystem::fopen(packageFileName.c_str(), "wb");
                if (!fpDestRaw) {
                    throw PackageException(PackageErrorType::PACKAGE_ERROR_TYPE_SYSTEM, std::string("Could not create file ") + packageFileName);
                }
                std::shared_ptr<FILE> fpDest(fpDestRaw, fclose);
                unsigned char buf[4096];
                std::uint64_t fileOffset = 0;
                while (!feof(fpSrc.get())) {
                    if (isTaskCancelled(taskId)) {
                        throw CancelException();
                    }
                    if (isTaskPaused(taskId)) {
                        throw PauseException();
                    }

                    std::size_t n = fread(buf, sizeof(unsigned char), sizeof(buf) / sizeof(unsigned char), fpSrc.get());
                    if (fwrite(buf, sizeof(unsigned char), n, fpDest.get()) != n) {
                        throw PackageException(PackageErrorType::PACKAGE_ERROR_TYPE_SYSTEM, std::string("Could not write to file ") + packageFileName);
                    }
                    fileOffset += n;
                    updateTaskStatus(taskId, PackageAction::PACKAGE_ACTION_COPYING, static_cast<float>(fileOffset) / static_cast<float>(fileSize));
                }
            }

            // Find package tiles and calculate tile mask
            std::shared_ptr<PackageTileMask> tileMask;
            if (auto handler = PackageHandlerFactory(_serverEncKey, _localEncKey).createPackageHandler(task.packageType, packageFileName)) {
                tileMask = handler->calculateTileMask();
            }

            // Get package id
            int id = -1;
            {
                std::lock_guard<std::recursive_mutex> lock(_mutex);
                sqlite3pp::query query1(*_localDb, "SELECT id FROM packages WHERE package_id=:package_id AND version=:version");
                query1.bind(":package_id", task.packageId.c_str());
                query1.bind(":version", task.packageVersion);
                for (auto qit = query1.begin(); qit != query1.end(); qit++) {
                    id = qit->get<int>(0);
                }
                if (id == -1) {
                    sqlite3pp::command command(*_localDb, "INSERT INTO packages(package_id, package_type, version, size, server_url, tile_mask, metainfo, valid) VALUES(:package_id, :package_type, :version, :size, '', :tile_mask, '', 0)");
                    command.bind(":package_id", task.packageId.c_str());
                    command.bind(":package_type", static_cast<int>(task.packageType));
                    command.bind(":version", task.packageVersion);
                    command.bind(":size", fileSize);
                    command.bind(":tile_mask", tileMask ? tileMask->getStringValue().c_str() : "");
                    command.execute();
                    id = static_cast<int>(_localDb->last_insert_rowid());
                }
            }

            // Import package
            importLocalPackage(id, taskId, task.packageId, task.packageType, packageFileName);
        }
        catch (...) {
            utf8_filesystem::unlink(packageFileName.c_str());
            throw;
        }

        Log::Infof("PackageManager: Package %s imported", task.packageId.c_str());
        return true;
    }

    bool PackageManager::downloadPackage(int taskId) {
        Task task = _taskQueue->getTask(taskId);

        // Find the package info
        std::shared_ptr<PackageInfo> package;
        for (const std::shared_ptr<PackageInfo>& serverPackage : getServerPackages()) {
            if (serverPackage->getPackageId() == task.packageId && serverPackage->getVersion() == task.packageVersion) {
                package = serverPackage;
                break;
            }
        }
        if (!package) {
            package = getCustomPackage(task.packageId, task.packageVersion);
            if (!package) {
                Log::Errorf("PackageManager: Failed to find package %s to download", task.packageId.c_str());
                return false;
            }
        }

        // Check if the package is already downloaded
        bool downloaded = false;
        {
            std::lock_guard<std::recursive_mutex> lock(_mutex);
            sqlite3pp::query query(*_localDb, "SELECT version FROM packages WHERE package_id=:package_id AND valid=1");
            query.bind(":package_id", task.packageId.c_str());
            for (auto qit = query.begin(); qit != query.end(); qit++) {
                if (qit->get<int>(0) == task.packageVersion && task.packageVersion != -1) {
                    Log::Infof("PackageManager: Package %s already downloaded", task.packageId.c_str());
                    return true;
                }
                downloaded = true;
            }
        }

        // Create new package file or reuse partly downloaded file
        bool packageSizeIndeterminate = package->getSize() == 0;
        std::string packageFileName = createLocalFilePath(createPackageFileName(task.packageId, task.packageType, task.packageVersion));
        try {
            // Try to download the package
            for (int retry = 0; true; retry++) {
                if (retry > 0) {
                    utf8_filesystem::unlink(packageFileName.c_str());
                    Log::Infof("PackageManager: Retrying package %s download", task.packageId.c_str());
                }
                FILE* fpRaw = utf8_filesystem::fopen(packageFileName.c_str(), "ab");
                if (!fpRaw) {
                    throw PackageException(PackageErrorType::PACKAGE_ERROR_TYPE_SYSTEM, std::string("Could not create download package file ") + packageFileName);
                }
                std::shared_ptr<FILE> fp(fpRaw, fclose);
                utf8_filesystem::fseek64(fp.get(), 0, SEEK_END);
                std::uint64_t fileOffset = utf8_filesystem::ftell64(fp.get());
                std::uint64_t fileSize = package->getSize();
                if (!packageSizeIndeterminate && fileOffset == fileSize) {
                    break;
                }
                if (fileSize > 0) {
                    updateTaskStatus(taskId, PackageAction::PACKAGE_ACTION_DOWNLOADING, static_cast<float>(fileOffset) / static_cast<float>(fileSize));
                }

                std::string packageURL = createPackageURL(task.packageId, task.packageVersion, task.packageLocation, downloaded);
                if (packageURL.empty()) {
                    throw PackageException(PackageErrorType::PACKAGE_ERROR_TYPE_NO_OFFLINE_PLAN, "Offline packages not available");
                }
                int errorCode = DownloadFile(packageURL, [this, fp, taskId, packageFileName, &fileOffset, fileSize](std::uint64_t offset, std::uint64_t length, const unsigned char* buf, std::size_t size) {
                    if (isTaskCancelled(taskId)) {
                        return false;
                    }
                    if (isTaskPaused(taskId)) {
                        return false;
                    }

                    if (offset != fileOffset) {
                        Log::Infof("PackageManager: Truncating file");
                        utf8_filesystem::fseek64(fp.get(), offset, SEEK_SET);
                        utf8_filesystem::ftruncate64(fp.get(), offset);
                    }
                    if (fwrite(buf, sizeof(unsigned char), size, fp.get()) != size) {
                        Log::Errorf("PackageManager: Storage full? Could not write to package file %s", packageFileName.c_str());
                        return false;
                    }
                    fileOffset = offset + size;
                    std::uint64_t realSize = fileSize;
                    if (fileSize == 0 && length != std::numeric_limits<std::uint64_t>::max()) {
                        realSize = length;
                    }
                    if (realSize > 0) {
                        updateTaskStatus(taskId, PackageAction::PACKAGE_ACTION_DOWNLOADING, static_cast<float>(fileOffset) / static_cast<float>(realSize));
                    }
                    return true;
                }, fileOffset);

                if (errorCode == 0) {
                    if (packageSizeIndeterminate || fileOffset == fileSize) {
                        updateTaskStatus(taskId, PackageAction::PACKAGE_ACTION_DOWNLOADING, 1.0f);
                        break;
                    }
                    Log::Errorf("PackageManager: File size mismatch for package %s (expected %lld, actual %lld)", task.packageId.c_str(), static_cast<long long>(fileSize), static_cast<long long>(fileOffset));
                }
                if (isTaskCancelled(taskId)) {
                    throw CancelException();
                }
                if (isTaskPaused(taskId)) {
                    throw PauseException();
                }
                if (retry > 0) {
                    switch (errorCode) {
                    case 402: // Payment required
                        throw PackageException(PackageErrorType::PACKAGE_ERROR_TYPE_DOWNLOAD_LIMIT_EXCEEDED, "Subscription limit exceeded while downloading: " + task.packageId);
                    case 403: // Forbidden
                        throw PackageException(PackageErrorType::PACKAGE_ERROR_TYPE_NO_OFFLINE_PLAN, "Offline packages not available");
                        break;
                    case 406: // Not acceptable
                        throw PackageException(PackageErrorType::PACKAGE_ERROR_TYPE_PACKAGE_TOO_BIG, "Package contains too many tiles: " + task.packageId);
                        break;
                    default:
                        throw PackageException(errorCode < 0 ? PackageErrorType::PACKAGE_ERROR_TYPE_CONNECTION : PackageErrorType::PACKAGE_ERROR_TYPE_SYSTEM, "Failed to download package " + task.packageId);
                    }
                }
            }

            // Get package id, create package record
            int id = -1;
            {
                std::lock_guard<std::recursive_mutex> lock(_mutex);
                sqlite3pp::query query(*_localDb, "SELECT id FROM packages WHERE package_id=:package_id AND version=:version");
                query.bind(":package_id", task.packageId.c_str());
                query.bind(":version", task.packageVersion);
                for (auto qit = query.begin(); qit != query.end(); qit++) {
                    id = qit->get<int>(0);
                }
                if (id == -1) {
                    std::string metaInfo;
                    if (package->getMetaInfo()) {
                        metaInfo = package->getMetaInfo()->getVariant().toString();
                    }
                    std::string tileMaskValue;
                    if (package->getTileMask()) {
                        tileMaskValue = package->getTileMask()->getStringValue();
                    }
                    else if (auto handler = PackageHandlerFactory(_serverEncKey, _localEncKey).createPackageHandler(task.packageType, packageFileName)) {
                        if (std::shared_ptr<PackageTileMask> tileMask = handler->calculateTileMask()) {
                            tileMaskValue = tileMask->getStringValue();
                        }
                    }
                    std::uint64_t fileSize = package->getSize();
                    if (packageSizeIndeterminate) {
                        FILE* fpRaw = utf8_filesystem::fopen(packageFileName.c_str(), "rb");
                        if (fpRaw) {
                            std::shared_ptr<FILE> fp(fpRaw, fclose);
                            utf8_filesystem::fseek64(fp.get(), 0, SEEK_END);
                            fileSize = utf8_filesystem::ftell64(fp.get());
                        }
                    }
                    sqlite3pp::command command(*_localDb, "INSERT INTO packages(package_id, package_type, version, size, server_url, tile_mask, metainfo, valid) VALUES(:package_id, :package_type, :version, :size, :server_url, :tile_mask, :metainfo, 0)");
                    command.bind(":package_id", package->getPackageId().c_str());
                    command.bind(":package_type", static_cast<int>(package->getPackageType()));
                    command.bind(":version", package->getVersion());
                    command.bind(":size", fileSize);
                    command.bind(":server_url", package->getServerURL().c_str());
                    command.bind(":tile_mask", tileMaskValue.c_str());
                    command.bind(":metainfo", metaInfo.c_str());
                    command.execute();
                    id = static_cast<int>(_localDb->last_insert_rowid());
                }
            }

            // Import download package
            importLocalPackage(id, taskId, task.packageId, task.packageType, packageFileName);
        }
        catch (const PauseException&) {
            throw;
        }
        catch (const CancelException&) {
            utf8_filesystem::unlink(packageFileName.c_str());
            throw;
        }
        catch (...) {
            utf8_filesystem::unlink(packageFileName.c_str());
            throw;
        }

        Log::Infof("PackageManager: Package %s downloaded", task.packageId.c_str());
        return true;
    }

    bool PackageManager::removePackage(int taskId) {
        Task task = _taskQueue->getTask(taskId);

        if (_taskQueue->isTaskCancelled(taskId)) {
            throw CancelException();
        }

        // Find package id
        int id = -1;
        {
            std::lock_guard<std::recursive_mutex> lock(_mutex);
            sqlite3pp::query query(*_localDb, "SELECT id FROM packages WHERE package_id=:package_id AND version=:version");
            query.bind(":package_id", task.packageId.c_str());
            query.bind(":version", task.packageVersion);
            for (auto qit = query.begin(); qit != query.end(); qit++) {
                id = qit->get<int>(0);
            }
        }
        if (id == -1) {
            Log::Error("PackageManager: Failed to find package to remove");
            return false;
        }

        // Delete package
        updateTaskStatus(taskId, PackageAction::PACKAGE_ACTION_REMOVING, 0);
        deleteLocalPackage(id);
        updateTaskStatus(taskId, PackageAction::PACKAGE_ACTION_REMOVING, 100);

        Log::Infof("PackageManager: Package %s removed", task.packageId.c_str());
        return true;
    }

    void PackageManager::syncLocalPackages() {
        if (!_localDb) {
            return;
        }

        try {
            std::lock_guard<std::recursive_mutex> lock(_mutex);

            // Find all valid packages
            std::vector<std::shared_ptr<PackageInfo> > packages;
            sqlite3pp::query query(*_localDb, "SELECT package_id, package_type, version, size, server_url, tile_mask, metainfo FROM packages WHERE valid=1 ORDER BY id ASC");
            for (auto qit = query.begin(); qit != query.end(); qit++) {
                std::shared_ptr<PackageTileMask> tileMask;
                if (strlen(qit->get<const char*>(5)) != 0) {
                    tileMask = std::make_shared<PackageTileMask>(qit->get<const char*>(5));
                }
                std::shared_ptr<PackageMetaInfo> metaInfo;
                if (strlen(qit->get<const char*>(6)) != 0) {
                    rapidjson::Document metaInfoDoc;
                    if (metaInfoDoc.Parse<rapidjson::kParseDefaultFlags>(qit->get<const char*>(6)).HasParseError()) {
                        throw PackageException(PackageErrorType::PACKAGE_ERROR_TYPE_SYSTEM, "Error while parsing meta info");
                    }
                    metaInfo = createPackageMetaInfo(metaInfoDoc);
                }
                auto packageInfo = std::make_shared<PackageInfo>(
                    qit->get<const char*>(0),
                    static_cast<PackageType::PackageType>(qit->get<int>(1)),
                    qit->get<int>(2),
                    qit->get<std::uint64_t>(3),
                    qit->get<const char*>(4),
                    tileMask,
                    metaInfo
                    );
                packages.push_back(packageInfo);
            }

            // Update packages, sync caches
            std::swap(_localPackages, packages);
            _packageHandlerCache.clear();
        }
        catch (const std::exception& ex) {
            Log::Errorf("PackageManager::syncLocalPackages: %s", ex.what());
        }
    }

    void PackageManager::importLocalPackage(int id, int taskId, const std::string& packageId, PackageType::PackageType packageType, const std::string& packageFileName) {
        std::vector<std::shared_ptr<OnChangeListener> > onChangeListeners;
        {
            std::lock_guard<std::recursive_mutex> lock(_mutex);
            onChangeListeners = _onChangeListeners;
        }

        if (auto handler = PackageHandlerFactory(_serverEncKey, _localEncKey).createPackageHandler(packageType, packageFileName)) {
            handler->importPackage();
        }

        // Mark downloaded package as valid and older packages as invalid.
        std::lock_guard<std::recursive_mutex> lock(_mutex);
        sqlite3pp::command command2(*_localDb, "UPDATE packages SET valid=(id=:id) WHERE package_id=:package_id");
        command2.bind(":id", id);
        command2.bind(":package_id", packageId.c_str());
        command2.execute();

        // Delete older invalid packages
        sqlite3pp::query query(*_localDb, "SELECT id FROM packages WHERE package_id=:package_id AND valid=0");
        query.bind(":package_id", packageId.c_str());
        for (auto qit = query.begin(); qit != query.end(); qit++) {
            int otherId = qit->get<int>(0);
            deleteLocalPackage(otherId);
        }

        // Sync
        syncLocalPackages();

        // Notify that packages have changed before actually deleting the file
        for (const std::shared_ptr<OnChangeListener>& onChangeListener : onChangeListeners) {
            onChangeListener->onPackagesChanged();
        }
    }

    void PackageManager::deleteLocalPackage(int id) {
        std::vector<std::shared_ptr<OnChangeListener> > onChangeListeners;
        {
            std::lock_guard<std::recursive_mutex> lock(_mutex);
            onChangeListeners = _onChangeListeners;
        }

        std::string packageFileName;
        {
            std::lock_guard<std::recursive_mutex> lock(_mutex);

            // Get package file name
            sqlite3pp::query query(*_localDb, "SELECT package_id, package_type, version FROM packages WHERE id=:id");
            query.bind(":id", id);
            PackageType::PackageType packageType = PackageType::PACKAGE_TYPE_MAP;
            for (auto qit = query.begin(); qit != query.end(); qit++) {
                std::string packageId = qit->get<const char*>(0);
                packageType = static_cast<PackageType::PackageType>(qit->get<int>(1));
                int version = qit->get<int>(2);
                packageFileName = createLocalFilePath(createPackageFileName(packageId, packageType, version));
            }

            if (packageFileName.empty()) {
                return;
            }

            // Delete package from package list
            sqlite3pp::command command(*_localDb, "DELETE FROM packages WHERE id=:id");
            command.bind(":id", id);
            command.execute();
        }

        // Sync
        syncLocalPackages();

        // Notify that packages have changed before actually deleting the file
        for (const std::shared_ptr<OnChangeListener>& onChangeListener : onChangeListeners) {
            onChangeListener->onPackagesChanged();
        }

        // Delete file
        utf8_filesystem::unlink(packageFileName.c_str());
    }

    bool PackageManager::isTaskCancelled(int taskId) const {
        std::lock_guard<std::recursive_mutex> lock(_mutex);
        return _taskQueue->isTaskCancelled(taskId);
    }

    bool PackageManager::isTaskPaused(int taskId) const {
        std::lock_guard<std::recursive_mutex> lock(_mutex);
        if (_stopped) {
            return true;
        }
        return _taskQueue->getActiveTaskId(taskId) != taskId;
    }

    void PackageManager::updateTaskStatus(int taskId, PackageAction::PackageAction action, float progress) {
        {
            std::lock_guard<std::recursive_mutex> lock(_mutex);
            int roundedProgress = std::min(100, std::max(0, static_cast<int>(progress * 100.0f)));
            if (taskId == _prevTaskId && action == _prevAction && roundedProgress == _prevRoundedProgress) {
                return;
            }

            _taskQueue->updateTaskStatus(taskId, action, progress);
            _prevTaskId = taskId;
            _prevAction = action;
            _prevRoundedProgress = roundedProgress;
        }

        DirectorPtr<PackageManagerListener> packageManagerListener = _packageManagerListener;

        if (packageManagerListener) {
            Task task = _taskQueue->getTask(taskId);
            if (!task.packageId.empty()) {
                std::shared_ptr<PackageStatus> status = getLocalPackageStatus(task.packageId, task.packageVersion);
                if (status) {
                    packageManagerListener->onPackageStatusChanged(task.packageId, task.packageVersion, status);
                }
            }
        }
    }

    void PackageManager::setTaskFinished(int taskId) {
        Task task = _taskQueue->getTask(taskId);
        _taskQueue->deleteTask(taskId);

        DirectorPtr<PackageManagerListener> packageManagerListener = _packageManagerListener;

        if (packageManagerListener) {
            if (task.packageId.empty()) {
                packageManagerListener->onPackageListUpdated();
            }
            else {
                packageManagerListener->onPackageUpdated(task.packageId, task.packageVersion);
            }
        }
    }

    void PackageManager::setTaskPaused(int taskId) {
        Task task = _taskQueue->getTask(taskId);

        DirectorPtr<PackageManagerListener> packageManagerListener = _packageManagerListener;

        if (packageManagerListener) {
            if (!task.packageId.empty()) {
                std::shared_ptr<PackageStatus> status = getLocalPackageStatus(task.packageId, task.packageVersion);
                if (status) {
                    packageManagerListener->onPackageStatusChanged(task.packageId, task.packageVersion, status);
                }
            }
        }
    }

    void PackageManager::setTaskCancelled(int taskId) {
        Task task = _taskQueue->getTask(taskId);
        _taskQueue->deleteTask(taskId);

        DirectorPtr<PackageManagerListener> packageManagerListener = _packageManagerListener;

        if (packageManagerListener) {
            if (!task.packageId.empty()) {
                packageManagerListener->onPackageCancelled(task.packageId, task.packageVersion);
            }
        }
    }

    void PackageManager::setTaskFailed(int taskId, PackageErrorType::PackageErrorType errorType) {
        Task task = _taskQueue->getTask(taskId);
        _taskQueue->deleteTask(taskId);

        DirectorPtr<PackageManagerListener> packageManagerListener = _packageManagerListener;

        if (packageManagerListener) {
            if (task.packageId.empty()) {
                packageManagerListener->onPackageListFailed();
            }
            else {
                packageManagerListener->onPackageFailed(task.packageId, task.packageVersion, errorType);
            }
        }
    }

    std::string PackageManager::createLocalFilePath(const std::string& name) const {
        std::string fileName = _dataFolder;
        if (!fileName.empty()) {
            char c = fileName[fileName.size() - 1];
            if (c != '/' && c != '\\') {
                fileName.append("/");
            }
        }
        fileName.append("__Nuti_pkgmgr_" + name);
        return fileName;
    }

    std::string PackageManager::createPackageFileName(const std::string& packageId, PackageType::PackageType packageType, int version) const {
        return packageId + "." + boost::lexical_cast<std::string>(version) + PackageHandlerFactory::GetPackageTypeExtension(packageType);
    }

    std::string PackageManager::createPackageListURL(const std::string& baseURL) const {
        return baseURL;
    }

    std::string PackageManager::createPackageURL(const std::string& packageId, int version, const std::string& baseURL, bool downloaded) const {
        return baseURL;
    }

    std::shared_ptr<PackageInfo> PackageManager::getCustomPackage(const std::string& packageId, int version) const {
        return std::shared_ptr<PackageInfo>();
    }

    std::string PackageManager::loadPackageListJson(const std::string& jsonFileName) const {
        std::lock_guard<std::recursive_mutex> lock(_mutex);
        std::string packageListFileName = createLocalFilePath(jsonFileName);
        FILE* fpRaw = utf8_filesystem::fopen(packageListFileName.c_str(), "rb");
        if (!fpRaw) {
            return std::string();
        }
        std::shared_ptr<FILE> fp(fpRaw, fclose);
        std::string json;
        while (!feof(fp.get())) {
            char buf[4096];
            std::size_t n = fread(buf, sizeof(char), sizeof(buf) / sizeof(char), fp.get());
            if (n == 0) {
                throw PackageException(PackageErrorType::PACKAGE_ERROR_TYPE_SYSTEM, std::string("Could not open read package list file ") + packageListFileName);
            }
            json.append(buf, n);
        }
        return json;
    }

    void PackageManager::savePackageListJson(const std::string& jsonFileName, const std::string& json) const {
        std::lock_guard<std::recursive_mutex> lock(_mutex);
        std::string packageListFileName = createLocalFilePath(jsonFileName);
        std::string tempPackageListFileName = createLocalFilePath(jsonFileName + ".tmp");
        FILE* fpRaw = utf8_filesystem::fopen(tempPackageListFileName.c_str(), "wb");
        if (!fpRaw) {
            throw PackageException(PackageErrorType::PACKAGE_ERROR_TYPE_SYSTEM, std::string("Could not create package list file ") + tempPackageListFileName);
        }
        std::shared_ptr<FILE> fp(fpRaw, fclose);
        if (fwrite(json.data(), sizeof(char), json.size(), fp.get()) != json.size()) {
            throw PackageException(PackageErrorType::PACKAGE_ERROR_TYPE_SYSTEM, std::string("Could not write to package list file ") + tempPackageListFileName);
        }
        fp.reset();
        utf8_filesystem::unlink(packageListFileName.c_str());
        if (utf8_filesystem::rename(tempPackageListFileName.c_str(), packageListFileName.c_str()) != 0) {
            throw PackageException(PackageErrorType::PACKAGE_ERROR_TYPE_SYSTEM, std::string("Could not rename package list file ") + tempPackageListFileName);
        }
        _serverPackageCache.reset();
    }

    void PackageManager::InitializeDb(sqlite3pp::database& db, const std::string& encKey) {
        db.execute("PRAGMA encoding='UTF-8'");
        db.execute(R"SQL(
                CREATE TABLE IF NOT EXISTS packages (
                    id INTEGER PRIMARY KEY AUTOINCREMENT,
                    package_id TEXT NOT NULL,
                    package_type INTEGER NOT NULL DEFAULT 0,
                    version INTEGER NOT NULL,
                    size INTEGER NOT NULL,
                    server_url TEXT NOT NULL,
                    tile_mask TEXT NOT NULL,
                    metainfo TEXT NOT NULL,
                    valid INTEGER NOT NULL DEFAULT 0
                    ))SQL");
        db.execute(R"SQL(
                CREATE TABLE IF NOT EXISTS metadata(
                    name TEXT,
                    value TEXT
                ))SQL");
        db.execute("CREATE INDEX IF NOT EXISTS packages_package_id ON packages(package_id)");
        
        std::string dbHash;
        sqlite3pp::query query(db, "SELECT value FROM metadata WHERE name='nutikeysha1'");
        for (auto qit = query.begin(); qit != query.end(); qit++) {
            dbHash = qit->get<const char*>(0);
        }
        if (dbHash.empty()) {
            if (!encKey.empty()) {
                std::string sha1 = CalculateKeyHash(encKey);
                sqlite3pp::command command(db, "INSERT INTO metadata(name, value) VALUES('nutikeysha1', :hash)");
                command.bind(":hash", sha1.c_str());
                command.execute();
            }
        }
        else {
            CheckDbEncryption(db, encKey);
        }
    }

    bool PackageManager::CheckDbEncryption(sqlite3pp::database& db, const std::string& encKey) {
        sqlite3pp::query query(db, "SELECT value FROM metadata WHERE name='nutikeysha1'");
        for (auto qit = query.begin(); qit != query.end(); qit++) {
            if (encKey.empty()) {
                throw PackageException(PackageErrorType::PACKAGE_ERROR_TYPE_SYSTEM, "Package database is encrypted and needs encryption key");
            }
            std::string sha1 = qit->get<const char*>(0);
            if (sha1 != CalculateKeyHash(encKey)) {
                throw PackageException(PackageErrorType::PACKAGE_ERROR_TYPE_SYSTEM, "Package encryption keys do not match");
            }
            return true;
        }
        return false;
    }

    std::string PackageManager::CalculateKeyHash(const std::string& encKey) {
        CryptoPP::SHA1 hash;
        unsigned char digest[CryptoPP::SHA1::DIGESTSIZE];
        hash.CalculateDigest(digest, reinterpret_cast<const unsigned char*>(encKey.c_str()), encKey.size());
        std::string sha1;
        CryptoPP::HexEncoder encoder;
        encoder.Attach(new CryptoPP::StringSink(sha1));
        encoder.Put(digest, sizeof(digest));
        encoder.MessageEnd();
        return sha1;
    }

<<<<<<< HEAD
    void PackageManager::EncryptTile(std::vector<unsigned char>& data, int zoom, int x, int y, const std::string& encKey) {
        if (data.empty()) {
            return;
        }
        
        unsigned char iv[CryptoPP::RC5::BLOCKSIZE];
        unsigned char k[CryptoPP::RC5::DEFAULT_KEYLENGTH];
        SetCipherKeyIV(k, iv, zoom, x, y, encKey);
        CryptoPP::CBC_Mode<CryptoPP::RC5>::Encryption enc;
        enc.SetKeyWithIV(k, sizeof(k), iv);
        std::string cipherText;
        cipherText.reserve(data.size() + 1);
        CryptoPP::StreamTransformationFilter stfEncryptor(enc, new CryptoPP::StringSink(cipherText), CryptoPP::StreamTransformationFilter::PKCS_PADDING); // NOTE: stfEncryptor will delete sink itself
        stfEncryptor.Put(&data[0], data.size());
        stfEncryptor.MessageEnd();
        data.assign(reinterpret_cast<const unsigned char*>(cipherText.data()), reinterpret_cast<const unsigned char*>(cipherText.data() + cipherText.size()));
    }
    
    void PackageManager::DecryptTile(std::vector<unsigned char>& data, int zoom, int x, int y, const std::string& encKey) {
        if (data.empty()) {
            return;
        }
        
        unsigned char iv[CryptoPP::RC5::BLOCKSIZE];
        unsigned char k[CryptoPP::RC5::DEFAULT_KEYLENGTH];
        SetCipherKeyIV(k, iv, zoom, x, y, encKey);
        CryptoPP::CBC_Mode<CryptoPP::RC5>::Decryption dec;
        dec.SetKeyWithIV(k, sizeof(k), iv);
        std::string plainText;
        plainText.reserve(data.size() + 1);
        CryptoPP::StreamTransformationFilter stfEncryptor(dec, new CryptoPP::StringSink(plainText), CryptoPP::StreamTransformationFilter::PKCS_PADDING); // NOTE: stfEncryptor will delete sink itself
        stfEncryptor.Put(&data[0], data.size());
        stfEncryptor.MessageEnd();
        data.assign(reinterpret_cast<const unsigned char*>(plainText.data()), reinterpret_cast<const unsigned char*>(plainText.data() + plainText.size()));
    }

    void PackageManager::SetCipherKeyIV(unsigned char* k, unsigned char* iv, int zoom, int x, int y, const std::string& encKey) {
        std::fill(iv, iv + CryptoPP::RC5::BLOCKSIZE, 0);
        iv[0 % CryptoPP::RC5::BLOCKSIZE] ^= static_cast<unsigned char>(zoom);
        iv[1 % CryptoPP::RC5::BLOCKSIZE] ^= 0;
        iv[2 % CryptoPP::RC5::BLOCKSIZE] ^= static_cast<unsigned char>((x >> 0)  & 255);
        iv[3 % CryptoPP::RC5::BLOCKSIZE] ^= static_cast<unsigned char>((x >> 8)  & 255);
        iv[4 % CryptoPP::RC5::BLOCKSIZE] ^= static_cast<unsigned char>((x >> 16) & 255);
        iv[5 % CryptoPP::RC5::BLOCKSIZE] ^= static_cast<unsigned char>((y >> 0)  & 255);
        iv[6 % CryptoPP::RC5::BLOCKSIZE] ^= static_cast<unsigned char>((y >> 8)  & 255);
        iv[7 % CryptoPP::RC5::BLOCKSIZE] ^= static_cast<unsigned char>((y >> 16) & 255);
        std::fill(k, k + CryptoPP::RC5::DEFAULT_KEYLENGTH, 0);
        std::copy(encKey.begin(), encKey.begin() + std::min(encKey.size(), static_cast<std::size_t>(CryptoPP::RC5::DEFAULT_KEYLENGTH)), k);
    }

    MapTile PackageManager::CalculateMapTile(const MapPos& mapPos, int zoom, const std::shared_ptr<Projection>& proj) {
        EPSG3857 epsg3857;
        double tileWidth = epsg3857.getBounds().getDelta().getX() / (1 << zoom);
        double tileHeight = epsg3857.getBounds().getDelta().getY() / (1 << zoom);
        MapVec mapVec = epsg3857.fromWgs84(proj->toWgs84(mapPos)) - epsg3857.getBounds().getMin();
        int x = static_cast<int>(std::floor(mapVec.getX() / tileWidth));
        int y = static_cast<int>(std::floor(mapVec.getY() / tileHeight));
        return MapTile(x, y, zoom, 0);
    }

=======
>>>>>>> e782b3d6
    int PackageManager::DownloadFile(const std::string& url, NetworkUtils::HandlerFn handler, std::uint64_t offset) {
        Log::Debugf("PackageManager::DownloadFile: %s", url.c_str());
        std::map<std::string, std::string> requestHeaders;
        std::map<std::string, std::string> responseHeaders;
        return NetworkUtils::GetHTTP(url, requestHeaders, responseHeaders, handler, offset, Log::IsShowDebug());
    }

    PackageManager::PersistentTaskQueue::PersistentTaskQueue(const std::string& dbFileName) {
        _localDb = std::make_shared<sqlite3pp::database>(dbFileName.c_str());
        _localDb->execute("PRAGMA encoding='UTF-8'");

        _localDb->execute(R"SQL(
                CREATE TABLE IF NOT EXISTS manager_tasks (
                    id INTEGER PRIMARY KEY AUTOINCREMENT,
                    command INTEGER NOT NULL,
                    priority INTEGER NOT NULL DEFAULT 0,
                    cancelled INTEGER NOT NULL DEFAULT 0,
                    action INTEGER NOT NULL DEFAULT 0,
                    progress INTEGER NOT NULL DEFAULT 0,
                    package_id TEXT,
                    package_version INTEGER,
                    package_type INTEGER DEFAULT 0,
                    package_location TEXT
                ))SQL");
        _localDb->execute("CREATE INDEX IF NOT EXISTS manager_tasks_package_id ON manager_tasks(package_id)");
    }

    int PackageManager::PersistentTaskQueue::getActiveTaskId(int currentActiveTaskId) const {
        // Find task with highest priority. Do not process paused tasks (priority < 0) unless they are cancelled. Cancelled tasks should be always processed.
        std::lock_guard<std::recursive_mutex> lock(_mutex);
        sqlite3pp::query query(*_localDb, "SELECT id, package_id, (CASE WHEN id=:active_id THEN -1 ELSE id END) as ordering FROM manager_tasks WHERE priority>=0 OR cancelled=1 ORDER BY priority DESC, ordering ASC LIMIT 1");
        query.bind(":active_id", currentActiveTaskId);
        for (auto qit = query.begin(); qit != query.end(); qit++) {
            int taskId = qit->get<int>(0);
            const char* packageId = qit->get<const char*>(1);
            if (!packageId) {
                return taskId;
            }

            // This is a package task - package tasks have to be processed in-order, so take the first task with the same package (even if it is paused).
            sqlite3pp::query query2(*_localDb, "SELECT id FROM manager_tasks WHERE package_id=:package_id ORDER BY id ASC LIMIT 1");
            query2.bind(":package_id", packageId);
            for (auto qit2 = query2.begin(); qit2 != query2.end(); qit2++) {
                return qit2->get<int>(0);
            }
        }
        return -1;
    }

    std::vector<int> PackageManager::PersistentTaskQueue::getTaskIds() const {
        std::lock_guard<std::recursive_mutex> lock(_mutex);
        sqlite3pp::query query(*_localDb, "SELECT id FROM manager_tasks");
        std::vector<int> taskIds;
        for (auto qit = query.begin(); qit != query.end(); qit++) {
            taskIds.push_back(qit->get<int>(0));
        }
        return taskIds;
    }

    PackageManager::Task PackageManager::PersistentTaskQueue::getTask(int taskId) const {
        Task task;
        std::lock_guard<std::recursive_mutex> lock(_mutex);
        sqlite3pp::query query(*_localDb, "SELECT command, priority, action, progress, package_id, package_type, package_version, package_location FROM manager_tasks WHERE id=:task_id");
        query.bind(":task_id", taskId);
        for (auto qit = query.begin(); qit != query.end(); qit++) {
            task.command = static_cast<Task::Command>(qit->get<int>(0));
            task.priority = qit->get<int>(1);
            task.action = static_cast<PackageAction::PackageAction>(qit->get<int>(2));
            task.progress = qit->get<int>(3);
            task.packageId = qit->get<const char*>(4);
            task.packageType = static_cast<PackageType::PackageType>(qit->get<int>(5));
            task.packageVersion = qit->get<int>(6);
            task.packageLocation = qit->get<const char*>(7);
        }
        return task;
    }

    int PackageManager::PersistentTaskQueue::scheduleTask(const Task& task) {
        std::lock_guard<std::recursive_mutex> lock(_mutex);
        sqlite3pp::command command(*_localDb, "INSERT INTO manager_tasks(command, action, progress, package_id, package_type, package_version, package_location) VALUES(:command, :action, :progress, :package_id, :package_type, :package_version, :package_location)");
        command.bind(":command", static_cast<int>(task.command));
        command.bind(":action", static_cast<int>(task.action));
        command.bind(":progress", task.progress);
        command.bind(":package_id", task.packageId.c_str());
        command.bind(":package_type", static_cast<int>(task.packageType));
        command.bind(":package_version", task.packageVersion);
        command.bind(":package_location", task.packageLocation.c_str());
        command.execute();
        int taskId = static_cast<int>(_localDb->last_insert_rowid());
        return taskId;
    }

    bool PackageManager::PersistentTaskQueue::isTaskCancelled(int taskId) const {
        std::lock_guard<std::recursive_mutex> lock(_mutex);
        sqlite3pp::query query(*_localDb, "SELECT cancelled FROM manager_tasks WHERE id=:task_id");
        query.bind(":task_id", taskId);
        for (auto qit = query.begin(); qit != query.end(); qit++) {
            return qit->get<bool>(0);
        }
        return true;
    }

    void PackageManager::PersistentTaskQueue::cancelTask(int taskId) {
        // NOTE: cancelled tasks still need to be processed, do not delete them
        std::lock_guard<std::recursive_mutex> lock(_mutex);
        sqlite3pp::command command(*_localDb, "UPDATE manager_tasks SET cancelled=1, priority=1000000 WHERE id=:task_id");
        command.bind(":task_id", taskId);
        command.execute();
    }

    void PackageManager::PersistentTaskQueue::setTaskPriority(int taskId, int priority) {
        std::lock_guard<std::recursive_mutex> lock(_mutex);
        sqlite3pp::command command(*_localDb, "UPDATE manager_tasks SET priority=:priority WHERE id=:task_id");
        command.bind(":task_id", taskId);
        command.bind(":priority", priority);
        command.execute();
    }

    void PackageManager::PersistentTaskQueue::updateTaskStatus(int taskId, PackageAction::PackageAction action, float progress) {
        std::lock_guard<std::recursive_mutex> lock(_mutex);
        sqlite3pp::command command(*_localDb, "UPDATE manager_tasks SET action=:action, progress=:progress WHERE id=:task_id");
        command.bind(":task_id", taskId);
        command.bind(":action", static_cast<int>(action));
        command.bind(":progress", std::min(100, std::max(0, static_cast<int>(progress * 100.0f))));
        command.execute();
    }

    void PackageManager::PersistentTaskQueue::deleteTask(int taskId) {
        std::lock_guard<std::recursive_mutex> lock(_mutex);
        sqlite3pp::command command(*_localDb, "DELETE FROM manager_tasks WHERE id=:task_id");
        command.bind(":task_id", taskId);
        command.execute();
    }

}

#endif<|MERGE_RESOLUTION|>--- conflicted
+++ resolved
@@ -3,13 +3,10 @@
 #include "PackageManager.h"
 #include "core/BinaryData.h"
 #include "components/Exceptions.h"
-<<<<<<< HEAD
 #include "projections/Projection.h"
 #include "projections/EPSG3857.h"
-=======
 #include "packagemanager/handlers/PackageHandler.h"
 #include "packagemanager/handlers/PackageHandlerFactory.h"
->>>>>>> e782b3d6
 #include "utils/Log.h"
 
 #include <cstdint>
@@ -317,7 +314,28 @@
         return std::shared_ptr<PackageStatus>();
     }
 
-<<<<<<< HEAD
+    void PackageManager::accessLocalPackages(const std::function<void(const std::map<std::shared_ptr<PackageInfo>, std::shared_ptr<PackageHandler> >&)>& callback) const {
+        std::lock_guard<std::recursive_mutex> lock(_mutex);
+
+        // Create instances to all open files
+        std::map<std::shared_ptr<PackageInfo>, std::shared_ptr<PackageHandler> > packageHandlerMap;
+        for (const std::shared_ptr<PackageInfo>& packageInfo : _localPackages) {
+            auto it = _packageHandlerCache.find(packageInfo);
+            if (it == _packageHandlerCache.end()) {
+                std::string fileName = createLocalFilePath(createPackageFileName(packageInfo->getPackageId(), packageInfo->getPackageType(), packageInfo->getVersion()));
+                auto handler = PackageHandlerFactory(_serverEncKey, _localEncKey).createPackageHandler(packageInfo->getPackageType(), fileName);
+                if (!handler) {
+                    continue;
+                }
+                it = _packageHandlerCache.insert(std::make_pair(packageInfo, handler)).first;
+            }
+            packageHandlerMap[packageInfo] = it->second;
+        }
+
+        // Use the callback
+        callback(packageHandlerMap);
+    }
+    
     std::vector<std::shared_ptr<PackageInfo> > PackageManager::suggestPackages(const MapPos& mapPos, const std::shared_ptr<Projection>& projection) const {
         if (!_localDb) {
             return std::vector<std::shared_ptr<PackageInfo> >();
@@ -401,30 +419,6 @@
         return true;
     }
 
-=======
-    void PackageManager::accessLocalPackages(const std::function<void(const std::map<std::shared_ptr<PackageInfo>, std::shared_ptr<PackageHandler> >&)>& callback) const {
-        std::lock_guard<std::recursive_mutex> lock(_mutex);
-
-        // Create instances to all open files
-        std::map<std::shared_ptr<PackageInfo>, std::shared_ptr<PackageHandler> > packageHandlerMap;
-        for (const std::shared_ptr<PackageInfo>& packageInfo : _localPackages) {
-            auto it = _packageHandlerCache.find(packageInfo);
-            if (it == _packageHandlerCache.end()) {
-                std::string fileName = createLocalFilePath(createPackageFileName(packageInfo->getPackageId(), packageInfo->getPackageType(), packageInfo->getVersion()));
-                auto handler = PackageHandlerFactory(_serverEncKey, _localEncKey).createPackageHandler(packageInfo->getPackageType(), fileName);
-                if (!handler) {
-                    continue;
-                }
-                it = _packageHandlerCache.insert(std::make_pair(packageInfo, handler)).first;
-            }
-            packageHandlerMap[packageInfo] = it->second;
-        }
-
-        // Use the callback
-        callback(packageHandlerMap);
-    }
-    
->>>>>>> e782b3d6
     bool PackageManager::startPackageListDownload() {
         if (!_localDb) {
             return false;
@@ -1392,57 +1386,6 @@
         return sha1;
     }
 
-<<<<<<< HEAD
-    void PackageManager::EncryptTile(std::vector<unsigned char>& data, int zoom, int x, int y, const std::string& encKey) {
-        if (data.empty()) {
-            return;
-        }
-        
-        unsigned char iv[CryptoPP::RC5::BLOCKSIZE];
-        unsigned char k[CryptoPP::RC5::DEFAULT_KEYLENGTH];
-        SetCipherKeyIV(k, iv, zoom, x, y, encKey);
-        CryptoPP::CBC_Mode<CryptoPP::RC5>::Encryption enc;
-        enc.SetKeyWithIV(k, sizeof(k), iv);
-        std::string cipherText;
-        cipherText.reserve(data.size() + 1);
-        CryptoPP::StreamTransformationFilter stfEncryptor(enc, new CryptoPP::StringSink(cipherText), CryptoPP::StreamTransformationFilter::PKCS_PADDING); // NOTE: stfEncryptor will delete sink itself
-        stfEncryptor.Put(&data[0], data.size());
-        stfEncryptor.MessageEnd();
-        data.assign(reinterpret_cast<const unsigned char*>(cipherText.data()), reinterpret_cast<const unsigned char*>(cipherText.data() + cipherText.size()));
-    }
-    
-    void PackageManager::DecryptTile(std::vector<unsigned char>& data, int zoom, int x, int y, const std::string& encKey) {
-        if (data.empty()) {
-            return;
-        }
-        
-        unsigned char iv[CryptoPP::RC5::BLOCKSIZE];
-        unsigned char k[CryptoPP::RC5::DEFAULT_KEYLENGTH];
-        SetCipherKeyIV(k, iv, zoom, x, y, encKey);
-        CryptoPP::CBC_Mode<CryptoPP::RC5>::Decryption dec;
-        dec.SetKeyWithIV(k, sizeof(k), iv);
-        std::string plainText;
-        plainText.reserve(data.size() + 1);
-        CryptoPP::StreamTransformationFilter stfEncryptor(dec, new CryptoPP::StringSink(plainText), CryptoPP::StreamTransformationFilter::PKCS_PADDING); // NOTE: stfEncryptor will delete sink itself
-        stfEncryptor.Put(&data[0], data.size());
-        stfEncryptor.MessageEnd();
-        data.assign(reinterpret_cast<const unsigned char*>(plainText.data()), reinterpret_cast<const unsigned char*>(plainText.data() + plainText.size()));
-    }
-
-    void PackageManager::SetCipherKeyIV(unsigned char* k, unsigned char* iv, int zoom, int x, int y, const std::string& encKey) {
-        std::fill(iv, iv + CryptoPP::RC5::BLOCKSIZE, 0);
-        iv[0 % CryptoPP::RC5::BLOCKSIZE] ^= static_cast<unsigned char>(zoom);
-        iv[1 % CryptoPP::RC5::BLOCKSIZE] ^= 0;
-        iv[2 % CryptoPP::RC5::BLOCKSIZE] ^= static_cast<unsigned char>((x >> 0)  & 255);
-        iv[3 % CryptoPP::RC5::BLOCKSIZE] ^= static_cast<unsigned char>((x >> 8)  & 255);
-        iv[4 % CryptoPP::RC5::BLOCKSIZE] ^= static_cast<unsigned char>((x >> 16) & 255);
-        iv[5 % CryptoPP::RC5::BLOCKSIZE] ^= static_cast<unsigned char>((y >> 0)  & 255);
-        iv[6 % CryptoPP::RC5::BLOCKSIZE] ^= static_cast<unsigned char>((y >> 8)  & 255);
-        iv[7 % CryptoPP::RC5::BLOCKSIZE] ^= static_cast<unsigned char>((y >> 16) & 255);
-        std::fill(k, k + CryptoPP::RC5::DEFAULT_KEYLENGTH, 0);
-        std::copy(encKey.begin(), encKey.begin() + std::min(encKey.size(), static_cast<std::size_t>(CryptoPP::RC5::DEFAULT_KEYLENGTH)), k);
-    }
-
     MapTile PackageManager::CalculateMapTile(const MapPos& mapPos, int zoom, const std::shared_ptr<Projection>& proj) {
         EPSG3857 epsg3857;
         double tileWidth = epsg3857.getBounds().getDelta().getX() / (1 << zoom);
@@ -1453,8 +1396,6 @@
         return MapTile(x, y, zoom, 0);
     }
 
-=======
->>>>>>> e782b3d6
     int PackageManager::DownloadFile(const std::string& url, NetworkUtils::HandlerFn handler, std::uint64_t offset) {
         Log::Debugf("PackageManager::DownloadFile: %s", url.c_str());
         std::map<std::string, std::string> requestHeaders;
