--- conflicted
+++ resolved
@@ -86,11 +86,11 @@
         }
     }
 
-<<<<<<< HEAD
     void NMLModelLODTreeRenderer::onSurfaceCreated(const std::shared_ptr<ShaderManager>& shaderManager, const std::shared_ptr<TextureManager>& textureManager) {
         _glShaderManager = std::make_shared<nmlgl::ShaderManager>();
         _drawRecordMap.clear();
-=======
+    }
+
     void NMLModelLODTreeRenderer::calculateRayIntersectedElements(const std::shared_ptr<NMLModelLODTreeLayer>& layer, const MapPos& rayOrig, const MapVec& rayDir, const ViewState& viewState, std::vector<RayIntersectedElement>& results) const {
         std::lock_guard<std::mutex> lock(_mutex);
     
@@ -132,7 +132,6 @@
                 results.push_back(RayIntersectedElement(std::make_shared<NMLModelLODTree::Proxy>(proxyIt->second), layer, projectedClickPos, projectedClickPos, priority));
             }
         }
->>>>>>> 4922eb7c
     }
 
     bool NMLModelLODTreeRenderer::onDrawFrame(float deltaSeconds, const ViewState& viewState) {
@@ -273,50 +272,6 @@
         _drawRecordMap.clear();
     }
 
-    void NMLModelLODTreeRenderer::calculateRayIntersectedElements(const std::shared_ptr<NMLModelLODTreeLayer>& layer, const MapPos& rayOrig, const MapVec& rayDir, const ViewState& viewState, std::vector<RayIntersectedElement>& results) const {
-        std::lock_guard<std::mutex> lock(_mutex);
-    
-        for (auto it = _drawRecordMap.begin(); it != _drawRecordMap.end(); it++) {
-            const ModelNodeDrawRecord& record = *it->second;
-            if (!(record.used && record.created)) {
-                continue;
-            }
-    
-            std::shared_ptr<nmlgl::Model> glModel = record.drawData.getGLModel();
-            const cglib::mat4x4<double>& modelMat = record.drawData.getLocalMat();
-            cglib::mat4x4<double> invModelMat = cglib::inverse(modelMat);
-    
-            cglib::vec3<double> rayOrigModel = cglib::transform_point(cglib::vec3<double>(rayOrig.getX(), rayOrig.getY(), rayOrig.getZ()), invModelMat);
-            cglib::vec3<double> rayDirModel = cglib::transform_point(cglib::vec3<double>(rayOrig.getX() + rayDir.getX(), rayOrig.getY() + rayDir.getY(), rayOrig.getZ() + rayDir.getZ()), invModelMat) - rayOrigModel;
-            cglib::bbox3<float> modelBounds = glModel->getBounds();
-            
-            if (!GeomUtils::RayBoundingBoxIntersect(
-                    MapPos(rayOrigModel(0), rayOrigModel(1), rayOrigModel(2)),
-                    MapVec(rayDirModel(0), rayDirModel(1), rayDirModel(2)),
-                    MapBounds(MapPos(modelBounds.min(0), modelBounds.min(1), modelBounds.min(2)), MapPos(modelBounds.max(0), modelBounds.max(1), modelBounds.max(2)))))
-            {
-                continue;
-            }
-            
-            std::vector<nmlgl::RayIntersection> intersections;
-            glModel->calculateRayIntersections(nmlgl::Ray(rayOrigModel, rayDirModel), intersections);
-            
-            for (size_t i = 0; i < intersections.size(); i++) {
-                NMLModelLODTree::ProxyMap::const_iterator proxy_it = record.drawData.getProxyMap()->find(intersections[i].vertexId);
-                if (proxy_it == record.drawData.getProxyMap()->end()) {
-                    continue;
-                }
-                
-                cglib::vec3<double> pos = cglib::transform_point(intersections[i].pos, modelMat);
-                MapPos clickPos(pos(0), pos(1), pos(2));
-                double distance = GeomUtils::DistanceFromPoint(clickPos, viewState.getCameraPos());
-                MapPos projectedClickPos = layer->getDataSource()->getProjection()->fromInternal(clickPos);
-                int priority = static_cast<int>(results.size());
-                results.push_back(RayIntersectedElement(std::static_pointer_cast<VectorElement>(proxy_it->second), layer, projectedClickPos, projectedClickPos, priority));
-            }
-        }
-    }
-    
 }
 
 #endif