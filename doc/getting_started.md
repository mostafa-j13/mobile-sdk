--- conflicted
+++ resolved
@@ -10,7 +10,7 @@
 
 ## Downloading the SDK
 
-To begin using the Mobile SDK, download the required SDK packages and libraries based on your mobile platform. _Some mobile platforms are only available for select account plans._ [Contact us](mailto:support@carto.com) if you have questions about Mobile SDK packages and what features are included.
+To begin using the Mobile SDK, download the required SDK packages and libraries based on your mobile platform. [Contact us](mailto:support@carto.com) if you have questions about Mobile SDK packages and what features are included.
 
 There are multiple ways to download SDK packages:
 
@@ -116,9 +116,9 @@
 
 ## Registering your Mobile App
 
-You must register your mobile applications under your CARTO.com account settings. Once an app is added, you can retrieve the mobile app API Key and manage its settings.
-
-The following procedure describes how to register mobiles apps under your account settings. While the number of mobile apps is unlimited, application quota consumption rules are enforced based on your account plan. [Contact us](mailto:sales@carto.com) if you have questions about your mobile account options.
+You must register your mobile applications under your CARTO.com account settings. Once an app is added, you can retrieve the mobile app License key, which needs to go to your app code.
+
+The following procedure describes how to register mobile apps under your account settings. While the number of mobile apps is unlimited, application quota consumption rules are enforced based on your account plan. [Contact us](mailto:sales@carto.com) if you have questions about your mobile account options.
 
 1. Access [Your API Keys](/docs/carto-editor/your-account/#api-key) from the CARTO Dashboard
 
@@ -146,13 +146,8 @@
     Name | An informative name of the mobile application in your account
     Description | A description about the mobile application in your account
     Platform | Identifies the type of mobile app platform. Some options may not be available, based on your account plan<br/><br/>**Note:** Once a mobile application is saved, you cannot edit the Platform setting. As an alternative, you can [delete](#delete-a-mobile-app) the application and recreate it with new settings.<br/><br/>**Tip:** When you select a _Platform_, the _Application ID_ displays more details about what identifiers, or packages, are required.<br/><br/><img src="/docs/img/layout/mobile/platform_appid.jpg" alt="Platform App ID hint" /> 
-<<<<<<< HEAD
-    Application ID | The identification of the mobile app in the App store that is required for development with the Mobile SDK.<br/><br/>The following application ids identify the Platform selected:<br/><br/>- [**Android**](#android-implementation): requires the AndroidManifest.xml package<br/><br/>- [**iOS**](#ios-implementation): requires a Bundle identifier. You can find it in the project properties of your iOS package<br/><br/>- [**Xamarin Android**](#xamarin-android-and-ios-implementation): requires the AndroidManifest.xml package<br/><br/>- [**Xamarin iOS**](#xamarin-ios-app): requires a Bundle identifier. You can find it in the project properties of your Xamarin iOS package<br/><br/>- [**Windows Phone**](#windows-phone-implementation): Requires the package name from the Windows package.appmanifest 
-    App type | Identifies the type of mobile application, which are subject to different quota limitations<br/><br/>- **Open**: Adds and counts mobile apps users towards global usage quotas, ranging from 10K to 500k users, depending on your account plan. This app type is open to the public and available in public app stores<br/><br/>- **Dev**: Select this app type when you are developing and testing your mobile app. Dev is available for all account plans and allows each mobile app to have up to five users. Dev apps do not appear in public app stores<br/><br/>_**Note:** Once you are satisfied with your mobile development, you can [promote a Dev app](#promoting-a-dev-app) to another app type._<br/><br/>- **Private**: Available for Enterprise accounts only, allows organizations to publish their apps internally and share quota limitations, up to 750 users. Private apps are not published to public app stores
-=======
     Application ID | The identification of the mobile app in the App store that is required for development with the Mobile SDK.<br/><br/>The following application ids identify the Platform selected:<br/><br/>- [**Android**](#android-implementation): *package* from the AndroidManifest.xml file or *applicationId* in build.gradle<br/><br/>- [**iOS**](#ios-implementation): Bundle Identifier. You can find it in the project properties in Xcode<br/><br/>- [**Xamarin Android**](#xamarin-android-app): *package* from the AndroidManifest.xml file<br/><br/>- [**Xamarin iOS**](#xamarin-ios-app): Bundle Identifier from the project Info.plist<br/><br/>- [**Windows Phone**](#windows-phone-implementation): UUID from the Windows package.appmanifest 
     App type | Identifies the type of mobile application, which are subject to different quota limitations<br/><br/>- **Open**: This app type is open to the public and is available as free download in public app stores<br/><br/>- **Private**: Available for Enterprise accounts only, allows organizations to publish their apps internally and have paid app use cases. 
->>>>>>> 973bf777
  
 5. Click _SAVE CHANGES_
 
@@ -184,35 +179,9 @@
 
 - If you [upgrade](/docs/carto-editor/your-account/#billing) your account plan that includes additional mobile features, the Mobile apps license key is automatically regenerated
 
-- If you change the _App type_ from **Dev** to Open or Private, the Mobile apps license key is regenerated
+- If you change the _App type_ the Mobile apps license key is regenerated
 
 You will receive a notification when mobile api keys are regenerated.
-
-### Promoting a Dev App
-
-A Dev mobile app enables you to develop and test your mobile application. Only a developer mobile app can be promoted to another app type through the Mobile apps settings.
-
-**Note:** Only the Dev app type can be promoted. You cannot change the mobile app type if it is Open or Private. As an alternative, you can delete the application and [recreate it](#registering-your-mobile-app) with the new app type.
-
-1. From the _Mobile apps_ section of your API Keys, click a mobile application name
-
-    The application settings appear. 
-
-2. Click _Delete this application_ from the bottom of the app settings
-
-    <span class="wrap-border"><img src="/docs/img/layout/mobile/change_app_type.jpg" alt="Promote dev app to another app type" /></span>
-
-3. Click _SAVE CHANGES_
-
-    A confirmation dialog appears and notifies you that the mobile app license key will also change.
-
-4. Click _CHANGE APPLICATION TYPE_
-
-    The selected mobile app settings refresh, and the license key is regenerated.
-
-5. Copy and paste the regenerated API Key, as needed for your mobile app
-
-6. Click the back navigation arrow, located next to the app name, to return Mobile apps section of your API Keys
 
 ### Delete a Mobile App
 
