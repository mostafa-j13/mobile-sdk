--- conflicted
+++ resolved
@@ -27,7 +27,7 @@
         {
             for (int i = 0; i < tile.layers_size(); i++) {
                 if (&tile.layers(i) == &layer) {
-                    _layerIndexBase = static_cast<long long>(i) << 32;
+                    _tileIndexBase = static_cast<long long>(i) << 32;
                     break;
                 }
             }
@@ -49,8 +49,8 @@
         }
 
         bool findByLocalId(long long localId) {
-            if (localId >= _layerIndexBase && localId < _layerIndexBase + _layer.features_size()) {
-                _index = static_cast<std::size_t>(localId - _layerIndexBase);
+            if (localId >= _tileIndexBase && localId < _tileIndexBase + _layer.features_size()) {
+                _index = static_cast<std::size_t>(localId - _tileIndexBase);
                 return true;
             }
             return false;
@@ -65,7 +65,7 @@
         }
 
         virtual long long getLocalId() const override {
-            return _layerIndexBase + _index;
+            return _tileIndexBase + _index;
         }
 
         virtual long long getGlobalId() const override {
@@ -296,7 +296,7 @@
 
         int _index = 0;
         int _idKey = -1;
-        long long _layerIndexBase = 0;
+        long long _tileIndexBase = 0;
         std::vector<int> _fieldKeys;
         const vector_tile::Tile& _tile;
         const vector_tile::Tile::Layer& _layer;
@@ -343,22 +343,13 @@
         _buffer = buffer;
     }
 
-<<<<<<< HEAD
-    std::shared_ptr<Feature> MBVTFeatureDecoder::getFeature(long long tileIndex, std::string& layerName) const {
-        for (int i = 0; i < _tile->layers_size(); i++) {
-            std::map<std::vector<int>, std::shared_ptr<FeatureData>> featureDataCache;
-            MBVTFeatureIterator it(*_tile, _tile->layers(i), nullptr, _transform, _clipBox, _buffer, featureDataCache);
-            if (it.advanceToIndex(tileIndex)) {
-                 layerName = _tile->layers(i).name();
-                 return std::make_shared<Feature>(it.getFeatureId(), it.getGeometry(), it.getFeatureData());
-=======
-    std::shared_ptr<Feature> MBVTFeatureDecoder::getFeature(long long localId) const {
+    std::shared_ptr<Feature> MBVTFeatureDecoder::getFeature(long long localId, std::string& layerName) const {
         for (int i = 0; i < _tile->layers_size(); i++) {
             std::map<std::vector<int>, std::shared_ptr<FeatureData>> featureDataCache;
             MBVTFeatureIterator it(*_tile, _tile->layers(i), nullptr, _transform, _clipBox, _buffer, featureDataCache);
             if (it.findByLocalId(localId)) {
+                 layerName = _tile->layers(i).name();
                  return std::make_shared<Feature>(it.getGlobalId(), it.getGeometry(), it.getFeatureData());
->>>>>>> 603d9da5
             }
         }
         return std::shared_ptr<Feature>();
